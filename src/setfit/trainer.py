--- conflicted
+++ resolved
@@ -449,7 +449,6 @@
                     margin=args.margin,
                 )
         else:
-<<<<<<< HEAD
             data_sampler = ConstrastiveDataset(
                 input_data, self.model.multi_target_strategy, args.num_iterations, args.sampling_strategy
             )
@@ -457,13 +456,6 @@
             shuffle_sampler = True if args.sampling_strategy == "unique" else False
             batch_size = min(args.embedding_batch_size, len(data_sampler))
             dataloader = DataLoader(data_sampler, batch_size=batch_size, shuffle=shuffle_sampler, drop_last=False) 
-=======
-            # sets default sampling_strategy="oversampling"
-            data_sampler = ConstrastiveDataset(input_data, self.model.multi_target_strategy, args.num_iterations)
-            batch_size = min(args.embedding_batch_size, len(data_sampler))
-            # shuffle=True can be dropped in for 'randomising'
-            dataloader = DataLoader(data_sampler, batch_size=batch_size, drop_last=False)
->>>>>>> 67ddedcb
             loss = args.loss(self.model.model_body)
 
         return dataloader, loss, batch_size
